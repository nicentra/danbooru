class TagAlias < ActiveRecord::Base
  before_save :ensure_tags_exist
  after_save :clear_all_cache
  after_destroy :clear_all_cache
  before_validation :initialize_creator, :on => :create
  before_validation :normalize_names
  validates_presence_of :creator_id, :antecedent_name, :consequent_name
  validates_uniqueness_of :antecedent_name
  validate :absence_of_transitive_relation
  validate :antecedent_and_consequent_are_different
  belongs_to :creator, :class_name => "User"
  belongs_to :forum_topic
  attr_accessible :antecedent_name, :consequent_name, :forum_topic_id, :status

  module SearchMethods
    def name_matches(name)
      where("(antecedent_name like ? escape E'\\\\' or consequent_name like ? escape E'\\\\')", name.mb_chars.downcase.to_escaped_for_sql_like, name.downcase.to_escaped_for_sql_like)
    end
    
    def active
      where("status IN (?)", ["active", "processing"])
    end

    def search(params)
      q = where("true")
      return q if params.blank?

      if params[:name_matches].present?
        q = q.name_matches(params[:name_matches])
      end

      if params[:antecedent_name].present?
        q = q.where("antecedent_name = ?", params[:antecedent_name])
      end

      if params[:id].present?
        q = q.where("id = ?", params[:id].to_i)
      end

      case params[:order]
      when "created_at"
        q = q.order("created_at desc")
      end

      q
    end
  end

  module CacheMethods
    extend ActiveSupport::Concern

    module ClassMethods
      def clear_cache_for(name)
        Cache.delete("ta:#{Cache.sanitize(name)}")
      end
    end

    def clear_all_cache
      TagAlias.clear_cache_for(antecedent_name)
      TagAlias.clear_cache_for(consequent_name)
      
      Danbooru.config.other_server_hosts.each do |host|
        TagAlias.delay(:queue => host).clear_cache_for(antecedent_name)
        TagAlias.delay(:queue => host).clear_cache_for(consequent_name)
      end
    end
  end

  extend SearchMethods
  include CacheMethods

  def self.to_aliased(names)
    Array(names).flatten.map do |name|
      Cache.get("ta:#{Cache.sanitize(name)}") do
        ActiveRecord::Base.select_value_sql("select consequent_name from tag_aliases where status in ('active', 'processing') and antecedent_name = ?", name) || name.to_s
      end
    end.uniq
  end

  def process!(update_topic=true)
    unless valid?
      raise errors.full_messages.join("; ")
    end
    update_column(:status, "processing")
    move_aliases_and_implications
    clear_all_cache
    ensure_category_consistency
    update_posts
<<<<<<< HEAD
    update_forum_topic_for_approve
    update_column(:post_count, consequent_tag.post_count)
=======
    update_forum_topic_for_approve if update_topic
>>>>>>> 06964855
    update_column(:status, "active")
  rescue Exception => e
    update_column(:status, "error: #{e}")
  end

  def is_pending?
    status == "pending"
  end

  def is_active?
    status == "active"
  end
  
  def normalize_names
    self.antecedent_name = antecedent_name.mb_chars.downcase.tr(" ", "_")
    self.consequent_name = consequent_name.downcase.tr(" ", "_")
  end

  def initialize_creator
    self.creator_id = CurrentUser.user.id
    self.creator_ip_addr = CurrentUser.ip_addr
  end

  def antecedent_tag
    Tag.find_by_name(antecedent_name)
  end

  def consequent_tag
    Tag.find_by_name(consequent_name)
  end

  def absence_of_transitive_relation
    # We don't want a -> b && b -> c chains if the b -> c alias was created first.
    # If the a -> b alias was created first, the new one will be allowed and the old one will be moved automatically instead.
    if self.class.active.exists?(["antecedent_name = ?", consequent_name])
      self.errors[:base] << "Tag alias can not create a transitive relation with another tag alias"
      false
    end
  end

  def antecedent_and_consequent_are_different
    normalize_names
    if antecedent_name == consequent_name
      self.errors[:base] << "Cannot alias a tag to itself"
      false
    end
  end

  def move_aliases_and_implications
    aliases = TagAlias.where(["consequent_name = ?", antecedent_name])
    aliases.each do |ta|
      ta.consequent_name = self.consequent_name
      success = ta.save
      if !success && ta.errors.full_messages.join("; ") =~ /Cannot alias a tag to itself/
        ta.destroy
      end
    end

    implications = TagImplication.where(["antecedent_name = ?", antecedent_name])
    implications.each do |ti|
      ti.antecedent_name = self.consequent_name
      success = ti.save
      if !success && ti.errors.full_messages.join("; ") =~ /Cannot implicate a tag to itself/
        ti.destroy
      end
    end

    implications = TagImplication.where(["consequent_name = ?", antecedent_name])
    implications.each do |ti|
      ti.consequent_name = self.consequent_name
      success = ti.save
      if !success && ti.errors.full_messages.join("; ") =~ /Cannot implicate a tag to itself/
        ti.destroy
      end
    end
  end

  def ensure_tags_exist
    Tag.find_or_create_by_name(antecedent_name)
    Tag.find_or_create_by_name(consequent_name)
  end

  def ensure_category_consistency
    if antecedent_tag.category != consequent_tag.category && antecedent_tag.category != Tag.categories.general
      consequent_tag.update_attribute(:category, antecedent_tag.category)
      consequent_tag.update_category_cache_for_all
    end

    true
  end

  def update_posts
    Post.without_timeout do
      Post.raw_tag_match(antecedent_name).find_each do |post|
        escaped_antecedent_name = Regexp.escape(antecedent_name)
        fixed_tags = post.tag_string.sub(/(?:\A| )#{escaped_antecedent_name}(?:\Z| )/, " #{consequent_name} ").strip
        CurrentUser.scoped(creator, creator_ip_addr) do
          post.update_attributes(
            :tag_string => fixed_tags
          )
        end
      end

      antecedent_tag.fix_post_count if antecedent_tag
      consequent_tag.fix_post_count if consequent_tag
    end
  end

  def rename_wiki_and_artist
    antecedent_wiki = WikiPage.titled(antecedent_name).first
    if antecedent_wiki.present? && WikiPage.titled(consequent_name).blank?
      CurrentUser.scoped(creator, creator_ip_addr) do
        antecedent_wiki.update_attributes(
          :title => consequent_name
        )
      end
    end

    if antecedent_tag.category == Tag.categories.artist
      antecedent_artist = Artist.name_matches(antecedent_name).first
      if antecedent_artist.present? && Artist.name_matches(consequent_name).blank?
        CurrentUser.scoped(creator, creator_ip_addr) do
          antecedent_artist.update_attributes(
            :name => consequent_name
          )
        end
      end
    end
  end

  def deletable_by?(user)
    return true if user.is_admin?
    return true if is_pending? && user.is_janitor?
    return true if is_pending? && user.id == creator_id
    return false
  end

  def editable_by?(user)
    deletable_by?(user)
  end

  def update_forum_topic_for_approve
    if forum_topic
      CurrentUser.scoped(User.admins.first, "127.0.0.1") do
        forum_topic.posts.create(
          :body => "The tag alias #{antecedent_name} -> #{consequent_name} has been approved."
        )
      end
    end
  end

  def update_forum_topic_for_reject
    if forum_topic
      CurrentUser.scoped(User.admins.first, "127.0.0.1") do
        forum_topic.posts.create(
          :body => "The tag alias #{antecedent_name} -> #{consequent_name} has been rejected."
        )
      end
    end
  end

  def reject!
    update_column(:status, "deleted")
    clear_all_cache
    update_forum_topic_for_reject
    destroy
  end

  def self.update_cached_post_counts_for_all
    execute_sql("UPDATE tag_aliases SET post_count = tags.post_count FROM tags WHERE tags.name = tag_aliases.consequent_name")
  end
end<|MERGE_RESOLUTION|>--- conflicted
+++ resolved
@@ -86,12 +86,8 @@
     clear_all_cache
     ensure_category_consistency
     update_posts
-<<<<<<< HEAD
-    update_forum_topic_for_approve
+    update_forum_topic_for_approve if update_topic
     update_column(:post_count, consequent_tag.post_count)
-=======
-    update_forum_topic_for_approve if update_topic
->>>>>>> 06964855
     update_column(:status, "active")
   rescue Exception => e
     update_column(:status, "error: #{e}")
