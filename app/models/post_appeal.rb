--- conflicted
+++ resolved
@@ -18,11 +18,7 @@
   module SearchMethods
     def search(params)
       q = super
-<<<<<<< HEAD
-      q = q.search_attributes(params, :reason)
-=======
-      q = q.search_attributes(params, :creator, :post, :reason, :status)
->>>>>>> d9f0a1c5
+      q = q.search_attributes(params, :reason, :status)
       q = q.text_attribute_matches(:reason, params[:reason_matches])
 
       q.apply_default_order(params)
