(function() {
  Danbooru.Comment = {};

  Danbooru.Comment.initialize_all = function() {
    if ($("#c-posts").length || $("#c-comments").length) {
      this.initialize_response_link();
      this.initialize_reply_links();
      this.initialize_expand_links();
<<<<<<< HEAD

      if (!$("#a-edit").length) {
        this.initialize_edit_links();
      }
=======
      this.initialize_vote_links();
>>>>>>> 8c7fa25a
    }

    if ($("#c-posts").length && $("#a-show").length) {
      Danbooru.Comment.highlight_threshold_comments(Danbooru.meta("post-id"));
    }
  }

  Danbooru.Comment.quote_message = function(data) {
    var stripped_body = data["body"].replace(/\[quote\](?:.|\n|\r)+?\[\/quote\](?:\r\n|\r|\n)*/gm, "");
    return "[quote]\n" + data["creator_name"] + " said:\n\n" + stripped_body + "\n[/quote]\n\n";
  }

  Danbooru.Comment.quote = function(e) {
    $.get(
      "/comments/" + $(e.target).data('comment-id') + ".json",
      function(data) {
        var $link = $(e.target);
        var $div = $link.closest("div.comments-for-post").find(".new-comment");
        var $textarea = $div.find("textarea");
        var msg = Danbooru.Comment.quote_message(data);
        if ($textarea.val().length > 0) {
          msg = $textarea.val() + "\n\n" + msg;
        }
        $textarea.val(msg);
        $div.find("a.expand-comment-response").trigger("click");
        $textarea.selectEnd();
      }
    );
    e.preventDefault();
  }

  Danbooru.Comment.initialize_reply_links = function() {
    $(".reply-link").click(Danbooru.Comment.quote);
  }

  Danbooru.Comment.initialize_expand_links = function() {
    $(".comment-section form").hide();
    $(".comment-section input.expand-comment-response").click(function(e) {
      var post_id = $(this).closest(".comment-section").data("post-id");
      $(this).hide();
      $(".comment-section[data-post-id=" + post_id + "] form").slideDown("fast");
      e.preventDefault();
    });
  }

  Danbooru.Comment.initialize_response_link = function() {
    $("a.expand-comment-response").click(function(e) {
      $(e.target).hide();
      var $form = $(e.target).closest("div.new-comment").find("form");
      $form.show();
      Danbooru.scroll_to($form);
      e.preventDefault();
    });

    $("div.new-comment form").hide();
  }

  Danbooru.Comment.initialize_edit_links = function() {
    $(".edit_comment").hide();
    $(".edit_comment_link").click(function(e) {
      var link_id = $(this).attr("id");
      var comment_id = link_id.match(/^edit_comment_link_(\d+)$/)[1];
      $("#edit_comment_" + comment_id).fadeToggle("fast");
      e.preventDefault();
    });
  }

  Danbooru.Comment.highlight_threshold_comments = function(post_id) {
    var threshold = parseInt(Danbooru.meta("user-comment-threshold"));
    var articles = $("article.comment[data-post-id=" + post_id + "]");
    articles.each(function(i, v) {
      var $comment = $(v);
      if (parseInt($comment.data("score")) < threshold) {
        $comment.addClass("below-threshold");
      }
    });
  }

  Danbooru.Comment.hide_threshold_comments = function(post_id) {
    var threshold = parseInt(Danbooru.meta("user-comment-threshold"));
    var articles = $("article.comment[data-post-id=" + post_id + "]");
    articles.each(function(i, v) {
      var $comment = $(v);
      if (parseInt($comment.data("score")) < threshold) {
        $comment.hide();
      }
    });
  }

  Danbooru.Comment.initialize_vote_links = function() {
    $(".unvote-comment-link").hide();
  }
})();

$(document).ready(function() {
  Danbooru.Comment.initialize_all();
});<|MERGE_RESOLUTION|>--- conflicted
+++ resolved
@@ -6,14 +6,11 @@
       this.initialize_response_link();
       this.initialize_reply_links();
       this.initialize_expand_links();
-<<<<<<< HEAD
+      this.initialize_vote_links();
 
       if (!$("#a-edit").length) {
         this.initialize_edit_links();
       }
-=======
-      this.initialize_vote_links();
->>>>>>> 8c7fa25a
     }
 
     if ($("#c-posts").length && $("#a-show").length) {
